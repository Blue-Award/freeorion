--- conflicted
+++ resolved
@@ -77,16 +77,6 @@
 
             owned_by_1
                 =    tok.OwnedBy_
-<<<<<<< HEAD
-                >>   (
-                            parse::label(Affiliation_token) >> parse::enum_parser<EmpireAffiliationType>() [ _a = _1 ]
-                        |   eps [ _a = AFFIL_SELF ]
-                     )
-                >>   (
-                            parse::label(Empire_token) >> int_value_ref [ _val = new_<Condition::EmpireAffiliation>(_1, _a) ]
-                        |   eps [ _val = new_<Condition::EmpireAffiliation>(_a) ]
-                     )
-=======
                 >>   parse::label(Empire_token) >> int_value_ref
                      [ _val = new_<Condition::EmpireAffiliation>(_1) ]
                 ;
@@ -114,7 +104,6 @@
                 |   owned_by_2
                 |   owned_by_3
                 |   owned_by_4
->>>>>>> 6a2bd247
                 ;
 
             and_
