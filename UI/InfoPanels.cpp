--- conflicted
+++ resolved
@@ -29,8 +29,6 @@
 using boost::lexical_cast;
 
 namespace {
-<<<<<<< HEAD
-=======
     /** Returns text wrapped in GG RGBA tags for specified colour */
     std::string ColourWrappedtext(const std::string& text, const GG::Clr colour) {
         return GG::RgbaTag(colour) + text + "</rgba>";
@@ -48,7 +46,6 @@
     }
 
 
->>>>>>> 5e0a9970
     /** Gives details about what effects contribute to a meter's maximum value (Effect Accounting) and
       * shows the current turn's current meter value and the predicted current meter value for next turn. */
     class MeterBrowseWnd : public GG::BrowseInfoWnd {
@@ -142,16 +139,7 @@
 
             m_current_value->SetText(DoubleToString(current, 3, false, false));
             m_next_turn_value->SetText(DoubleToString(next, 3, false, false));
-<<<<<<< HEAD
-            GG::Clr clr = ClientUI::TextColor();
-            if (change > 0.0)
-                clr = ClientUI::StatIncrColor();
-            else if (change < 0.0)
-                clr = ClientUI::StatDecrColor();
-            m_change_value->SetText(GG::RgbaTag(clr) + DoubleToString(change, 3, false, true) + "</rgba>");
-=======
             m_change_value->SetText(ColouredNumber(change));
->>>>>>> 5e0a9970
             m_meter_title->SetText(boost::io::str(FlexibleFormat(UserString("TT_METER")) %
                                                   DoubleToString(meter_cur, 3, false, false) %
                                                   DoubleToString(meter_max, 3, false, false)));
@@ -2371,20 +2359,6 @@
 //////////////////////////////////////
 //  SystemResourceSummaryBrowseWnd  //
 //////////////////////////////////////
-<<<<<<< HEAD
-const GG::X SystemResourceSummaryBrowseWnd::LABEL_WIDTH(300);
-const GG::X SystemResourceSummaryBrowseWnd::VALUE_WIDTH(50);
-const int SystemResourceSummaryBrowseWnd::EDGE_PAD(3);
-
-SystemResourceSummaryBrowseWnd::SystemResourceSummaryBrowseWnd(ResourceType resource_type, const System* system) :
-    GG::BrowseInfoWnd(GG::X0, GG::Y0, LABEL_WIDTH + VALUE_WIDTH, GG::Y1),
-    m_resource_type(resource_type),
-    m_system(system),
-    m_production_label(0), m_allocation_label(0),
-    m_import_export_label(0), m_import_export_amount(0),
-    row_height(1), production_label_top(0), allocation_label_top(0), import_export_label_top(0),
-    initialized(false)
-=======
 const GG::X SystemResourceSummaryBrowseWnd::LABEL_WIDTH(240);
 const GG::X SystemResourceSummaryBrowseWnd::VALUE_WIDTH(60);
 const int SystemResourceSummaryBrowseWnd::EDGE_PAD(3);
@@ -2396,7 +2370,6 @@
     m_empire_id(empire_id),
     m_production_label(0), m_allocation_label(0), m_import_export_label(0),
     row_height(1), production_label_top(0), allocation_label_top(0), import_export_label_top(0)
->>>>>>> 5e0a9970
 {}
 
 bool SystemResourceSummaryBrowseWnd::WndHasBrowseInfo(const GG::Wnd* wnd, std::size_t mode) const {
@@ -2418,10 +2391,6 @@
 }
 
 void SystemResourceSummaryBrowseWnd::UpdateImpl(std::size_t mode, const GG::Wnd* target) {
-<<<<<<< HEAD
-    if (!initialized)
-        Initialize();
-=======
     // fully recreate browse wnd for each viewing.  finding all the queues, resourcepools and (maybe?) individual
     // UniverseObject that would have ChangedSignals that would need to be connected to the object that creates
     // this BrowseWnd seems like more trouble than it's worth to avoid recreating the BrowseWnd every time it's shown
@@ -2429,7 +2398,6 @@
     // BrowseWnd, which is how MeterBrowseWnd works)
     Clear();
     Initialize();
->>>>>>> 5e0a9970
 }
 
 void SystemResourceSummaryBrowseWnd::Initialize() {
@@ -2441,37 +2409,6 @@
 
     GG::Y top = GG::Y0;
 
-<<<<<<< HEAD
-    production_label_top = top;
-    m_production_label = new GG::TextControl(GG::X0, production_label_top, TOTAL_WIDTH - EDGE_PAD, production_label_top + row_height, "", font_bold, ClientUI::TextColor(), GG::FORMAT_RIGHT | GG::FORMAT_VCENTER);
-    AttachChild(m_production_label);
-    top += row_height;
-
-    UpdateProduction(top);
-
-    allocation_label_top = top;
-    m_allocation_label = new GG::TextControl(GG::X0, allocation_label_top, TOTAL_WIDTH - EDGE_PAD, allocation_label_top + row_height, "", font_bold, ClientUI::TextColor(), GG::FORMAT_RIGHT | GG::FORMAT_VCENTER);
-    AttachChild(m_allocation_label);
-    top += row_height;
-
-    UpdateAllocation(top);
-
-
-    // create import / export labels anywhere... will be positions in UpdateImportExport()
-    m_import_export_label = new GG::TextControl(GG::X0, GG::Y0, TOTAL_WIDTH - EDGE_PAD, row_height, "", font_bold, ClientUI::TextColor(), GG::FORMAT_RIGHT | GG::FORMAT_VCENTER);
-    AttachChild(m_import_export_label);
-    m_import_export_amount = new GG::TextControl(GG::X0, GG::Y0, TOTAL_WIDTH - EDGE_PAD, row_height, "", font_bold, ClientUI::TextColor(), GG::FORMAT_RIGHT | GG::FORMAT_VCENTER);
-    AttachChild(m_import_export_amount);
-
-    import_export_label_top = top;
-    UpdateImportExport(top);    // positions and updates import / export labels
-
-
-    Resize(GG::Pt(LABEL_WIDTH + VALUE_WIDTH, top));
-
-
-    initialized = true;
-=======
 
     production_label_top = top;
     m_production_label = new GG::TextControl(GG::X0, production_label_top, TOTAL_WIDTH - EDGE_PAD, row_height, "", font_bold, ClientUI::TextColor(), GG::FORMAT_RIGHT | GG::FORMAT_VCENTER);
@@ -2495,7 +2432,6 @@
 
 
     Resize(GG::Pt(LABEL_WIDTH + VALUE_WIDTH, top));
->>>>>>> 5e0a9970
 }
 
 void SystemResourceSummaryBrowseWnd::UpdateProduction(GG::Y& top) {
@@ -2511,11 +2447,7 @@
         return;
 
 
-<<<<<<< HEAD
-    double total_system_resource_production = 0.0;
-=======
     m_production = 0.0;
->>>>>>> 5e0a9970
 
 
     const boost::shared_ptr<GG::Font>& font = ClientUI::GetFont();
@@ -2524,44 +2456,29 @@
     std::vector<UniverseObject*> obj_vec = m_system->FindObjects();
     for (std::vector<UniverseObject*>::const_iterator it = obj_vec.begin(); it != obj_vec.end(); ++it) {
         const UniverseObject* obj = *it;
-<<<<<<< HEAD
-=======
 
         // display information only for the requested player
         if (m_empire_id != ALL_EMPIRES && !obj->OwnedBy(m_empire_id))
             continue;   // if m_empire_id == -1, display resource production for all empires.  otherwise, skip this resource production if it's not owned by the requested player
 
->>>>>>> 5e0a9970
         const ResourceCenter* rc = dynamic_cast<const ResourceCenter*>(obj);
         if (!rc)
             continue;
 
         std::string name = obj->Name();
         double production = rc->ProjectedMeterPoints(ResourceToMeter(m_resource_type));
-<<<<<<< HEAD
-        total_system_resource_production += production;
-=======
         m_production += production;
->>>>>>> 5e0a9970
 
         std::string amount_text = DoubleToString(production, 3, false, false);
 
 
-<<<<<<< HEAD
-        GG::TextControl* label = new GG::TextControl(GG::X0, top, LABEL_WIDTH, top + row_height,
-=======
         GG::TextControl* label = new GG::TextControl(GG::X0, top, LABEL_WIDTH, row_height,
->>>>>>> 5e0a9970
                                                      name, font, ClientUI::TextColor(),
                                                      GG::FORMAT_RIGHT | GG::FORMAT_VCENTER);
         label->Resize(GG::Pt(LABEL_WIDTH, row_height));
         AttachChild(label);
 
-<<<<<<< HEAD
-        GG::TextControl* value = new GG::TextControl(VALUE_WIDTH, top, VALUE_WIDTH, top + row_height,
-=======
         GG::TextControl* value = new GG::TextControl(LABEL_WIDTH, top, VALUE_WIDTH, row_height,
->>>>>>> 5e0a9970
                                                      amount_text, font, ClientUI::TextColor(),
                                                      GG::FORMAT_CENTER | GG::FORMAT_VCENTER);
         AttachChild(value);
@@ -2572,8 +2489,6 @@
     }
 
 
-<<<<<<< HEAD
-=======
     if (m_production_labels_and_amounts.empty()) {
         // add "blank" line to indicate no production
         GG::TextControl* label = new GG::TextControl(GG::X0, top, LABEL_WIDTH, row_height,
@@ -2591,7 +2506,6 @@
         top += row_height;
     }
 
->>>>>>> 5e0a9970
 
     // set production label
     std::string resource_text = "";
@@ -2612,12 +2526,7 @@
 
     m_production_label->SetText(boost::io::str(FlexibleFormat(UserString("RESOURCE_PRODUCTION_TOOLTIP")) %
                                                               resource_text %
-<<<<<<< HEAD
-                                                              DoubleToString(total_system_resource_production, 3, false, false)));
-
-=======
                                                               DoubleToString(m_production, 3, false, false)));
->>>>>>> 5e0a9970
 
     // height of label already added to top outside this function
 }
@@ -2631,24 +2540,6 @@
     }
     m_allocation_labels_and_amounts.clear();
 
-<<<<<<< HEAD
-    // UserString("TT_RESOURCE_ALLOCATION") // parames: object_name  and  allocation
-
-    // TEMP
-    top += row_height;
-}
-
-void SystemResourceSummaryBrowseWnd::UpdateImportExport(GG::Y& top) {
-    // sets m_import_export_label and m_import_export text and amount to indicate how much resource is being
-    // imported or exported from this system, and moves them to vertical position \a top and updates \a top
-    // to be the vertical position below these labels
-    m_import_export_label;
-    m_import_export_amount;
-
-    // TEMP
-    top += row_height;
-}
-=======
     if (!m_system || m_resource_type == INVALID_RESOURCE_TYPE)
         return;
 
@@ -2868,5 +2759,4 @@
         DeleteChild(it->second);
     }
     m_import_export_labels_and_amounts.clear();
-}
->>>>>>> 5e0a9970
+}