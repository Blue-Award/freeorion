// -*- C++ -*-
#ifndef _InfoPanels_h_
#define _InfoPanels_h_

#include "../universe/Enums.h"

#include <GG/Button.h>
#include <GG/DropDownList.h>
#include <GG/BrowseInfoWnd.h>

class PopulationPanel;
class ResourcePanel;
class BuildingsPanel;
class BuildingIndicator;
class SpecialsPanel;
class MultiTurnProgressBar;
class MultiMeterStatusBar;
class MultiIconValueIndicator;
class Meter;
class ShipDesign;
class System;
class Planet;
class ResourceCenter;
class PopCenter;
class UniverseObject;
class BuildingType;
class StatisticIcon;
class CUIDropDownList;
namespace GG {
    class StaticGraphic;
}

/** Shows population and health with meter bars */
class PopulationPanel : public GG::Wnd {
public:
    /** \name Structors */ //@{
    PopulationPanel(GG::X w, const UniverseObject &obj);  ///< basic ctor
    ~PopulationPanel();
    //@}

    /** \name Accessors */ //@{
    int                 PopCenterID() const {return m_popcenter_id;}
    //@}

    /** \name Mutators */ //@{
    void                ExpandCollapse(bool expanded);  ///< expands or collapses panel to show details or just summary info

    virtual void        Render();

    virtual void        MouseWheel(const GG::Pt& pt, int move, GG::Flags<GG::ModKey> mod_keys);  ///< respond to movement of the mouse wheel (move > 0 indicates the wheel is rolled up, < 0 indicates down)

    void                Update();                       ///< updates indicators with values of associated object.  Does not do layout and resizing.
    void                Refresh();                      ///< updates, redoes layout, resizes indicator

    mutable boost::signal<void ()> ExpandCollapseSignal;
    //@}

private:
    void                ExpandCollapseButtonPressed();  ///< toggles panel expanded or collapsed

    void                DoExpandCollapseLayout();       ///< resizes panel and positions widgets according to present collapsed / expanded status

    PopCenter*          GetPopCenter();                 ///< returns the planet with ID m_planet_id
    const PopCenter*    GetPopCenter() const;

    int                         m_popcenter_id;         ///< object id for the UniverseObject that is also a PopCenter which is being displayed in this panel

    StatisticIcon*              m_pop_stat;             ///< icon and number of population
    StatisticIcon*              m_health_stat;          ///< icon and number of health

    MultiIconValueIndicator*    m_multi_icon_value_indicator;   ///< textually / numerically indicates population and health
    MultiMeterStatusBar*        m_multi_meter_status_bar;       ///< graphically indicates meter values

    GG::Button*                 m_expand_button;        ///< at top right of panel, toggles the panel open/closed to show details or minimal summary

    static std::map<int, bool>  s_expanded_map;         ///< map indexed by popcenter ID indicating whether the PopulationPanel for each object is expanded (true) or collapsed (false)

    static const int            EDGE_PAD;               ///< distance between edges of panel and placement of child controls
};

/** Shows resource meters with meter-bars */
class ResourcePanel : public GG::Wnd {
public:
    /** \name Structors */ //@{
    ResourcePanel(GG::X w, const UniverseObject &obj);
    ~ResourcePanel();
    //@}

    /** \name Accessors */ //@{
    int                     ResourceCenterID() const {return m_rescenter_id;}
    //@}

    /** \name Mutators */ //@{
    void                    ExpandCollapse(bool expanded); ///< expands or collapses panel to show details or just summary info

    virtual void            Render();
    virtual void            MouseWheel(const GG::Pt& pt, int move, GG::Flags<GG::ModKey> mod_keys);  ///< respond to movement of the mouse wheel (move > 0 indicates the wheel is rolled up, < 0 indicates down)

    void                    Update();  ///< updates indicators with values of associated object.  Does not do layout and resizing.
    void                    Refresh(); ///< updates, redoes layout, resizes indicator

    mutable boost::signal<void ()> ExpandCollapseSignal;
    mutable boost::signal<void (FocusType)> PrimaryFocusChangedSignal;
    mutable boost::signal<void (FocusType)> SecondaryFocusChangedSignal;
    //@}

private:
    void                    ExpandCollapseButtonPressed();      ///< toggles panel expanded or collapsed
    void                    DoExpandCollapseLayout();           ///< resizes panel and positions widgets according to present collapsed / expanded status

    void                    PrimaryFocusDropListSelectionChanged(GG::DropDownList::iterator selected);     ///< called when droplist selection changes, emits PrimaryFocusChangedSignal
    void                    SecondaryFocusDropListSelectionChanged(GG::DropDownList::iterator selected);   ///< called when droplist selection changes, emits SecondaryFocusChangedSignal

    ResourceCenter*         GetResourceCenter();        ///< returns the planet with ID m_planet_id
    const ResourceCenter*   GetResourceCenter() const;

    int                         m_rescenter_id;         ///< object id for the UniverseObject that is also a PopCenter which is being displayed in this panel

    StatisticIcon*              m_farming_stat;         ///< icon and number of food production
    StatisticIcon*              m_mining_stat;          ///< icon and number of minerals production
    StatisticIcon*              m_industry_stat;        ///< icon and number of industry production
    StatisticIcon*              m_research_stat;        ///< icon and number of research production
    StatisticIcon*              m_trade_stat;           ///< icon and number of trade production

    MultiIconValueIndicator*    m_multi_icon_value_indicator;   ///< textually / numerically indicates resource production and construction meter
    MultiMeterStatusBar*        m_multi_meter_status_bar;       ///< graphically indicates meter values

    CUIDropDownList*            m_primary_focus_drop;   ///< displays and allows selection of primary focus
    CUIDropDownList*            m_secondary_focus_drop; ///< displays and allows selection of secondary focus
    std::map<CUIDropDownList*, boost::signals::connection>  m_drop_changed_connections; ///< signals connecting selection changed signals from drop lists to responses.  blocked when programmatically changing focus selection, to avoid recursive signal emission

    GG::Button*                 m_expand_button;    ///< at top right of panel, toggles the panel open/closed to show details or minimal summary

    static std::map<int, bool>  s_expanded_map;     ///< map indexed by popcenter ID indicating whether the PopulationPanel for each object is expanded (true) or collapsed (false)

    static const int            EDGE_PAD;           ///< distance between edges of panel and placement of child controls
};

/** Shows military-related meters including stealth, detection, shields, defense; with meter bars */
class MilitaryPanel : public GG::Wnd {
public:
    /** \name Structors */ //@{
    MilitaryPanel(GG::X w, const Planet &plt);
    ~MilitaryPanel();
    //@}

    /** \name Accessors */ //@{
    int                     PlanetID() const {return m_planet_id;}
    //@}

    /** \name Mutators */ //@{
    void                    ExpandCollapse(bool expanded);  ///< expands or collapses panel to show details or just summary info

    virtual void            Render();
    virtual void            MouseWheel(const GG::Pt& pt, int move, GG::Flags<GG::ModKey> mod_keys);  ///< respond to movement of the mouse wheel (move > 0 indicates the wheel is rolled up, < 0 indicates down)

    void                    Update();                       ///< updates indicators with values of associated object.  Does not do layout and resizing.
    void                    Refresh();                      ///< updates, redoes layout, resizes indicator

    mutable boost::signal<void ()> ExpandCollapseSignal;
    //@}

private:
    void                    ExpandCollapseButtonPressed();  ///< toggles panel expanded or collapsed
    void                    DoExpandCollapseLayout();       ///< resizes panel and positions widgets according to present collapsed / expanded status

    Planet*                 GetPlanet();                    ///< returns the planet with ID m_planet_id
    const ResourceCenter*   GetPlanet() const;

    int                         m_planet_id;            ///< object id for the UniverseObject that this panel display info about

    StatisticIcon*              m_fleet_supply_stat;    ///< icon and number of food production
    StatisticIcon*              m_shield_stat;          ///< icon and number of minerals production
    StatisticIcon*              m_defense_stat;         ///< icon and number of industry production
    StatisticIcon*              m_detection_stat;       ///< icon and number of research production
    StatisticIcon*              m_stealth_stat;         ///< icon and number of trade production

    MultiIconValueIndicator*    m_multi_icon_value_indicator;   ///< textually / numerically indicates resource production and construction meter
    MultiMeterStatusBar*        m_multi_meter_status_bar;       ///< graphically indicates meter values

    GG::Button*                 m_expand_button;    ///< at top right of panel, toggles the panel open/closed to show details or minimal summary

    static std::map<int, bool>  s_expanded_map;     ///< map indexed by popcenter ID indicating whether the PopulationPanel for each object is expanded (true) or collapsed (false)

    static const int            EDGE_PAD;           ///< distance between edges of panel and placement of child controls
};

class BuildingsPanel : public GG::Wnd {
public:
    /** \name Structors */ //@{
    BuildingsPanel(GG::X w, int columns, const Planet &plt);  ///< basic ctor
    ~BuildingsPanel();
    //@}

    /** \name Accessors */ //@{
    int             PlanetID() const {return m_planet_id;}
    //@}

    /** \name Mutators */ //@{
    void            ExpandCollapse(bool expanded);          ///< expands or collapses panel to show details or just summary info

    virtual void    Render();
    virtual void    MouseWheel(const GG::Pt& pt, int move, GG::Flags<GG::ModKey> mod_keys);  ///< respond to movement of the mouse wheel (move > 0 indicates the wheel is rolled up, < 0 indicates down)

    void            Refresh();                              ///< recreates indicators, redoes layout, resizes

    mutable boost::signal<void ()> ExpandCollapseSignal;
    //@}

private:
    void            ExpandCollapseButtonPressed();          ///< toggles panel expanded or collapsed
    void            DoExpandCollapseLayout();               ///< resizes panel and positions indicators, differently depending on collapsed / expanded status

    void            Update();                               ///< recreates building indicators for building on or being built at this planet

    Planet*         GetPlanet();                            ///< returns the planet with ID m_planet_id
    const Planet*   GetPlanet() const;

    int                             m_planet_id;            ///< object id for the Planet whose buildings this panel displays
    int                             m_columns;              ///< number of columns in which to display building indicators

    std::vector<BuildingIndicator*> m_building_indicators;

    GG::Button*                     m_expand_button;        ///< at top right of panel, toggles the panel open/closed to show details or minimal summary

    static std::map<int, bool>      s_expanded_map;         ///< map indexed by planet ID indicating whether the BuildingsPanel for each object is expanded (true) or collapsed (false)
};

/** Represents and allows some user interaction with a building */
class BuildingIndicator : public GG::Wnd {
public:
    BuildingIndicator(GG::X w, const BuildingType &type); ///< constructor for use when building is completed, shown without progress bar
    BuildingIndicator(GG::X w, const BuildingType &type, int turns_left, int turns_completed,
                      double partial_turn);             ///< constructor for use when building is partially complete, to show progress bar

    virtual void    Render();

    virtual void    SizeMove(const GG::Pt& ul, const GG::Pt& lr);
    virtual void    MouseWheel(const GG::Pt& pt, int move, GG::Flags<GG::ModKey> mod_keys);  ///< respond to movement of the mouse wheel (move > 0 indicates the wheel is rolled up, < 0 indicates down)


private:
    const BuildingType&     m_type;

    GG::StaticGraphic*      m_graphic;
    MultiTurnProgressBar*   m_progress_bar;
};

/** Displays a set of specials attached to an UniverseObject */
class SpecialsPanel : public GG::Wnd {
public:
    /** \name Structors */ //@{
    SpecialsPanel(GG::X w, const UniverseObject &obj);   ///< basic ctor
    //@}

    /** \name Accessors */ //@{
    bool                    InWindow(const GG::Pt& pt) const;
    int                     ObjectID() const {return m_object_id;}
    //@}

    /** \name Mutators */ //@{
    virtual void            Render();
    virtual void            MouseWheel(const GG::Pt& pt, int move, GG::Flags<GG::ModKey> mod_keys);  ///< respond to movement of the mouse wheel (move > 0 indicates the wheel is rolled up, < 0 indicates down)

    void                    Update();          ///< regenerates indicators according to buildings on planets and on queue on planet and redoes layout
    //@}

private:
    UniverseObject*         GetObject();        ///< returns the object with ID m_object_id
    const UniverseObject*   GetObject() const;

    int                             m_object_id;        ///< id for the Object whose specials this panel displays

    std::vector<GG::StaticGraphic*> m_icons;

    static const int                EDGE_PAD;
};

/** Represents a ShipDesign */
class ShipDesignPanel : public GG::Control {
public:
    /** \name Structors */ //@{
    ShipDesignPanel(GG::X w, GG::Y h, int design_id);   ///< basic ctor
    //@}

    /** \name Accessors */ //@{
    int                     DesignID() const {return m_design_id;}
    //@}

    /** \name Mutators */ //@{
    virtual void            SizeMove(const GG::Pt& ul, const GG::Pt& lr);
    virtual void            Render();
    virtual void            MouseWheel(const GG::Pt& pt, int move, GG::Flags<GG::ModKey> mod_keys);  ///< respond to movement of the mouse wheel (move > 0 indicates the wheel is rolled up, < 0 indicates down)

    void                    Update();           ///< regenerates indicators according to buildings on planets and on queue on planet and redoes layout
    //@}

private:
    const ShipDesign*       GetDesign();        ///< returns the ShipDesign with ID m_design_id
    int                     m_design_id;        ///< id for the Object whose specials this panel displays

protected:
    GG::StaticGraphic*      m_graphic;
    GG::TextControl*        m_name;

    static const int EDGE_PAD;
};

/** Display icon and number for various meter-related quantities associated with objects.  Typical use
    would be to display the resource production values for a planet (not the meter values) and the
    construction (a meter value), or the population (not a meter value) and health (a meter value).
    Given a set of MeterType, the indicator will present the appropriate values for each. */
class MultiIconValueIndicator : public GG::Wnd {
public:
    MultiIconValueIndicator(GG::X w, const UniverseObject& obj, const std::vector<MeterType>& meter_types);
    MultiIconValueIndicator(GG::X w, const std::vector<const UniverseObject*>& obj_vec, const std::vector<MeterType>& meter_types);
    MultiIconValueIndicator(GG::X w); ///< initializes with no icons shown

    bool            Empty();

    virtual void    Render();
    virtual void    MouseWheel(const GG::Pt& pt, int move, GG::Flags<GG::ModKey> mod_keys);

    void            Update();

    void            SetToolTip(MeterType meter_type, const boost::shared_ptr<GG::BrowseInfoWnd>& browse_wnd);
    void            ClearToolTip(MeterType meter_type);

private:
    std::vector<StatisticIcon*>         m_icons;

    std::vector<MeterType>              m_meter_types;
    std::vector<const UniverseObject*>  m_obj_vec;

    static const int                    EDGE_PAD;
    static const int                    ICON_SPACING;
    static const GG::X                  ICON_WIDTH;
    static const GG::Y                  ICON_HEIGHT;
};

/** Graphically represets the current max and projected changes to values of multiple Meters, using a
    horizontal indicator for each meter. */
class MultiMeterStatusBar : public GG::Wnd {
public:
    MultiMeterStatusBar(GG::X w, const UniverseObject& obj, const std::vector<MeterType>& meter_types);

    virtual void Render();
    virtual void MouseWheel(const GG::Pt& pt, int move, GG::Flags<GG::ModKey> mod_keys);

    void Update();

private:
    boost::shared_ptr<GG::Texture> m_bar_shading_texture;

    std::vector<MeterType> m_meter_types;
    std::vector<double> m_initial_maxes;
    std::vector<double> m_initial_currents;
    std::vector<double> m_projected_maxes;
    std::vector<double> m_projected_currents;

    const UniverseObject& m_obj;

    static const int EDGE_PAD;
    static const int BAR_PAD;

    static const GG::Y BAR_HEIGHT;

    std::vector<GG::Clr> m_bar_colours;
};

/** A popup tooltop for display when mousing over in-game icons.  Has an icon and title and some detail text.*/
class IconTextBrowseWnd : public GG::BrowseInfoWnd {
public:
    IconTextBrowseWnd(const boost::shared_ptr<GG::Texture> texture, const std::string& title_text,
                      const std::string& main_text);
    virtual bool WndHasBrowseInfo(const Wnd* wnd, std::size_t mode) const;
    virtual void Render();

private:
    GG::StaticGraphic* m_icon;
    GG::TextControl* m_title_text;
    GG::TextControl* m_main_text;

    static const GG::X TEXT_WIDTH;
    static const GG::X TEXT_PAD;
    static const GG::X ICON_WIDTH;
    static const GG::Y ICON_HEIGHT;
    const GG::Y ROW_HEIGHT;
};

/** Gives information about inporting and exporting of resources to and from this system when mousing
  * over the system resource production summary. */
class SystemResourceSummaryBrowseWnd : public GG::BrowseInfoWnd {
public:
<<<<<<< HEAD
    SystemResourceSummaryBrowseWnd(ResourceType resource_type, const System* system);
=======
    SystemResourceSummaryBrowseWnd(ResourceType resource_type, const System* system, int empire_id = ALL_EMPIRES);
>>>>>>> 5e0a9970

    virtual bool    WndHasBrowseInfo(const Wnd* wnd, std::size_t mode) const;

    virtual void    Render();

private:
<<<<<<< HEAD
=======
    void            Clear();
>>>>>>> 5e0a9970
    void            Initialize();
    virtual void    UpdateImpl(std::size_t mode, const GG::Wnd* target);

    void            UpdateProduction(GG::Y& top);   // adds pairs of TextControl for ResourceCenter name and production of resource starting at vertical position \a top and updates \a top to the vertical position after the last entry
    void            UpdateAllocation(GG::Y& top);   // adds pairs of TextControl for allocation of resources in system, starting at vertical position \a top and updates \a top to be the vertical position after the last entry
    void            UpdateImportExport(GG::Y& top); // sets m_import_export_label and m_import_export text and amount to indicate how much resource is being imported or exported from this system, and moves them to vertical position \a top and updates \a top to be the vertical position below these labels

    ResourceType        m_resource_type;
    const System*       m_system;
<<<<<<< HEAD

    GG::TextControl*    m_production_label;
    GG::TextControl*    m_allocation_label;

    GG::TextControl*    m_import_export_label;
    GG::TextControl*    m_import_export_amount;

    std::vector<std::pair<GG::TextControl*, GG::TextControl*> > m_production_labels_and_amounts;
    std::vector<std::pair<GG::TextControl*, GG::TextControl*> > m_allocation_labels_and_amounts;
=======
    int                 m_empire_id;

    double              m_production;               // set by UpdateProduction - used to store production in system so that import / export / unused can be more easily calculated
    double              m_allocation;               // set by UpdateAllocation - used like m_production

    GG::TextControl*    m_production_label;
    GG::TextControl*    m_allocation_label;
    GG::TextControl*    m_import_export_label;

    std::vector<std::pair<GG::TextControl*, GG::TextControl*> > m_production_labels_and_amounts;
    std::vector<std::pair<GG::TextControl*, GG::TextControl*> > m_allocation_labels_and_amounts;
    std::vector<std::pair<GG::TextControl*, GG::TextControl*> > m_import_export_labels_and_amounts;
>>>>>>> 5e0a9970

    GG::Y               row_height;

    GG::Y               production_label_top;
    GG::Y               allocation_label_top;
    GG::Y               import_export_label_top;

    static const GG::X  LABEL_WIDTH;
    static const GG::X  VALUE_WIDTH;
    static const int    EDGE_PAD;
<<<<<<< HEAD

    bool initialized;
=======
>>>>>>> 5e0a9970
};

#endif<|MERGE_RESOLUTION|>--- conflicted
+++ resolved
@@ -392,21 +392,14 @@
   * over the system resource production summary. */
 class SystemResourceSummaryBrowseWnd : public GG::BrowseInfoWnd {
 public:
-<<<<<<< HEAD
-    SystemResourceSummaryBrowseWnd(ResourceType resource_type, const System* system);
-=======
     SystemResourceSummaryBrowseWnd(ResourceType resource_type, const System* system, int empire_id = ALL_EMPIRES);
->>>>>>> 5e0a9970
 
     virtual bool    WndHasBrowseInfo(const Wnd* wnd, std::size_t mode) const;
 
     virtual void    Render();
 
 private:
-<<<<<<< HEAD
-=======
     void            Clear();
->>>>>>> 5e0a9970
     void            Initialize();
     virtual void    UpdateImpl(std::size_t mode, const GG::Wnd* target);
 
@@ -416,17 +409,6 @@
 
     ResourceType        m_resource_type;
     const System*       m_system;
-<<<<<<< HEAD
-
-    GG::TextControl*    m_production_label;
-    GG::TextControl*    m_allocation_label;
-
-    GG::TextControl*    m_import_export_label;
-    GG::TextControl*    m_import_export_amount;
-
-    std::vector<std::pair<GG::TextControl*, GG::TextControl*> > m_production_labels_and_amounts;
-    std::vector<std::pair<GG::TextControl*, GG::TextControl*> > m_allocation_labels_and_amounts;
-=======
     int                 m_empire_id;
 
     double              m_production;               // set by UpdateProduction - used to store production in system so that import / export / unused can be more easily calculated
@@ -439,7 +421,6 @@
     std::vector<std::pair<GG::TextControl*, GG::TextControl*> > m_production_labels_and_amounts;
     std::vector<std::pair<GG::TextControl*, GG::TextControl*> > m_allocation_labels_and_amounts;
     std::vector<std::pair<GG::TextControl*, GG::TextControl*> > m_import_export_labels_and_amounts;
->>>>>>> 5e0a9970
 
     GG::Y               row_height;
 
@@ -450,11 +431,6 @@
     static const GG::X  LABEL_WIDTH;
     static const GG::X  VALUE_WIDTH;
     static const int    EDGE_PAD;
-<<<<<<< HEAD
-
-    bool initialized;
-=======
->>>>>>> 5e0a9970
 };
 
 #endif